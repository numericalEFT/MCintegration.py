--- conflicted
+++ resolved
@@ -9,7 +9,6 @@
 
 class Configuration:
     def __init__(self, nsample, dim, f_dim, device="cpu", dtype=torch.float64):
-<<<<<<< HEAD
         self.dim = dim
         self.f_dim = f_dim
         self.nsample = nsample
@@ -17,17 +16,7 @@
         self.x = torch.empty((nsample, dim), dtype=dtype, device=device)
         self.fx = torch.empty((nsample, f_dim), dtype=dtype, device=device)
         self.weight = torch.empty((nsample,), dtype=dtype, device=device)
-        self.jac = torch.empty((nsample,), dtype=dtype, device=device)
-=======
-        self.nsample = nsample
-        self.dim = dim
-        self.f_dim = f_dim
-        self.u = torch.empty((nsample, dim), dtype=dtype, device=device)
-        self.x = torch.empty((nsample, dim), dtype=dtype, device=device)
-        self.fx = torch.empty((nsample, f_dim), dtype=dtype, device=device)
-        self.weight = torch.empty(nsample, dtype=dtype, device=device)
         self.jac = torch.empty((nsample, dim), dtype=dtype, device=device)
->>>>>>> c11e20c9
 
 
 class Map(nn.Module):
@@ -123,35 +112,22 @@
         dtype=torch.float64,
         epoch=5,
         alpha=0.5,
-        multigpu=False,
     ):
         q0 = Uniform(self.bounds, device=self.device, dtype=self.dtype)
-<<<<<<< HEAD
-        sample = Configuration(
-            nsample, self.dim, f_dim, device=self.device, dtype=dtype
-        )
-
-        # fx = torch.empty(nsample, f_dim, device=self.device, dtype=dtype)
-=======
         # u, log_detJ0 = q0.sample(nsample)
         sample = Configuration(
             nsample, self.dim, f_dim, device=self.device, dtype=dtype
         )
->>>>>>> c11e20c9
 
         for _ in range(epoch):
             sample.u, log_detJ0 = q0.sample(nsample)
             sample.x[:], log_detJ = self.forward(sample.u)
             sample.weight = f(sample.x, sample.fx)
             sample.jac = torch.exp(log_detJ0 + log_detJ)
-<<<<<<< HEAD
-            self.add_training_data(sample, multigpu=multigpu)
-=======
-            self.add_training_data(sample, multigpu)
->>>>>>> c11e20c9
+            self.add_training_data(sample)
             self.adapt(alpha)
 
-    def add_training_data(self, sample, multigpu=False):
+    def add_training_data(self, sample):
         """Add training data ``f`` for ``u``-space points ``u``.
 
         Accumulates training data for later use by ``self.adapt()``.
@@ -171,19 +147,12 @@
         if self.sum_f is None:
             self.sum_f = torch.zeros_like(self.inc)
             self.n_f = torch.zeros_like(self.inc) + TINY
-<<<<<<< HEAD
-=======
-        fval = (sample.jac * sample.weight) ** 2
->>>>>>> c11e20c9
         iu = (sample.u - self.bounds[:, 0]) / self._A * self.ninc
         iu = torch.floor(iu).long()
         for d in range(self.dim):
             indices = iu[:, d]
             self.sum_f[d].scatter_add_(0, indices, fval.abs())
             self.n_f[d].scatter_add_(0, indices, torch.ones_like(fval))
-        if multigpu:
-            torch.distributed.all_reduce(self.sum_f, op=torch.distributed.ReduceOp.SUM)
-            torch.distributed.all_reduce(self.n_f, op=torch.distributed.ReduceOp.SUM)
 
     def adapt(self, alpha=0.0):
         """Adapt grid to accumulated training data.
@@ -213,6 +182,9 @@
                 ``alpha<0`` causes adaptation to the unmodified training
                 data (usually not a good idea).
         """
+        if torch.distributed.is_initialized():
+            torch.distributed.all_reduce(self.sum_f, op=torch.distributed.ReduceOp.SUM)
+            torch.distributed.all_reduce(self.n_f, op=torch.distributed.ReduceOp.SUM)
         new_grid = torch.empty(
             (self.dim, torch.max(self.ninc) + 1),
             dtype=torch.float64,
