from typing import Callable
import torch
from utils import RAvg
from maps import Linear, Configuration
from base import Uniform, EPSILON
import numpy as np

import os
import torch.distributed as dist
import socket


def get_ip() -> str:
    s = socket.socket(socket.AF_INET, socket.SOCK_DGRAM)
    s.connect(("8.8.8.8", 80))  # Doesn't need to be reachable
    return s.getsockname()[0]


def get_open_port() -> int:
    with socket.socket(socket.AF_INET, socket.SOCK_STREAM) as s:
        s.bind(("", 0))
        return s.getsockname()[1]


def setup(backend="gloo"):
    # get IDs of reserved GPU
    distributed_init_method = f"tcp://{get_ip()}:{get_open_port()}"
    dist.init_process_group(
        backend=backend
    )  # , init_method=distributed_init_method, self.world_size = int(os.environ["self.world_size"]), self.rank = int(os.environ["self.rank"]))
    # init_method='env://',
    # self.world_size=int(os.environ["self.world_size"]),
    # self.rank=int(os.environ['SLURM_PROCID']))
    torch.cuda.set_device(int(os.environ["LOCAL_RANK"]))


def cleanup():
    dist.destroy_process_group()


class Integrator:
    """
    Base class for all integrators. This class is designed to handle integration tasks
    over a specified domain (bounds) using a sampling method (q0) and optional
    transformation maps.
    """

    def __init__(
        self,
        f: Callable,
        f_dim=1,
        maps=None,
        bounds=None,
        q0=None,
        nbatch=1000,
        device=None,
        dtype=torch.float64,
    ):
        self.f = f
        self.f_dim = f_dim
        self.dtype = dtype
        if maps:
            if not self.dtype == maps.dtype:
                raise ValueError(
                    "Data type of the variables of integrator should be same as maps."
                )
            if device is None:
                self.device = maps.device
            else:
                self.device = device
                maps.to(self.device)
                maps.device = self.device
            self.bounds = maps.bounds
        else:
            if not isinstance(bounds, (list, np.ndarray)):
                raise TypeError("bounds must be a list or a NumPy array.")
            if device is None:
                self.device = torch.device("cpu")
            else:
                self.device = device
            self.bounds = torch.tensor(bounds, dtype=dtype, device=self.device)

        self.dim = len(self.bounds)
        if not q0:
            q0 = Uniform(self.bounds, device=self.device, dtype=dtype)
        self.q0 = q0
        self.maps = maps
        self.nbatch = nbatch
        self.f = f
        self.f_dim = f_dim

        try:
            self.rank = dist.get_rank()
            self.world_size = dist.get_world_size()
        except ValueError as e:
            self.rank = 0
            self.world_size = 1

    def __call__(self, **kwargs):
        raise NotImplementedError("Subclasses must implement this method")

    def sample(self, sample, **kwargs):
        sample.u, sample.jac = self.q0.sample(sample.nsample)
        if not self.maps:
            sample.x[:] = sample.u
        else:
            sample.x[:], log_detj = self.maps.forward(sample.u)
            sample.jac += log_detj
        self.f(sample.x, sample.fx)
        sample.jac.exp_()

    def statistics(self, values, neval, results=None):
        dim = values.shape[1]
        if results is None:
            results = np.array([RAvg() for _ in range(dim)])
        _mean = values.mean(dim=0)
        _var = values.var(dim=0) / self.nbatch

        if self.world_size > 1:
            # Gather mean and variance statistics to self.rank 0
            if self.rank == 0:
                gathered_means = [
                    torch.zeros_like(_mean) for _ in range(self.world_size)
                ]
                gathered_vars = [torch.zeros_like(_var) for _ in range(self.world_size)]
            dist.gather(_mean, gathered_means if self.rank == 0 else None, dst=0)
            dist.gather(_var, gathered_vars if self.rank == 0 else None, dst=0)

            if self.rank == 0:
                for igpu in range(self.world_size):
                    for i in range(dim):
                        results[i].update(
                            gathered_means[igpu][i].item(),
                            gathered_vars[igpu][i].item(),
                            neval,
                        )
        else:
            for i in range(dim):
                results[i].update(_mean[i].item(), _var[i].item(), neval)


class MonteCarlo(Integrator):
    def __init__(
        self,
        f: Callable,
        f_dim=1,
        maps=None,
        bounds=None,
        q0=None,
        nbatch: int = 1000,
        device=None,
        dtype=torch.float64,
    ):
<<<<<<< HEAD
        super().__init__(f, f_dim, maps, bounds, q0, neval, nbatch, device, dtype)
        self.f = f
        self.f_dim = f_dim

    def __call__(self, multigpu=False, **kwargs):
        if multigpu:
            rank = dist.get_rank()
            world_size = dist.get_world_size()
        else:
            rank = 0
            world_size = 1
=======
        super().__init__(f, f_dim, maps, bounds, q0, nbatch, device, dtype)

    def __call__(self, neval, nblock=32, **kwargs):
        neval = neval // self.world_size
        neval = -(-neval // self.nbatch) * self.nbatch
        epoch = neval // self.nbatch
        nsteps_perblock = epoch // nblock
        print(
            f"epoch = {epoch}, nblock = {nblock}, nsteps_perblock = {nsteps_perblock}"
        )
        assert (
            nsteps_perblock > 0
        ), f"neval ({neval}) should be larger than nbatch * nblock ({self.nbatch} * {nblock})"

>>>>>>> c11e20c9
        sample = Configuration(
            self.nbatch, self.dim, self.f_dim, self.device, self.dtype
        )
        # self.sample(sample)

        epoch = neval // self.nbatch
        integ_values = torch.zeros(
            (self.nbatch, self.f_dim), dtype=self.dtype, device=self.device
        )
        results = np.array([RAvg() for _ in range(self.f_dim)])

<<<<<<< HEAD
        for _ in range(epoch):
            self.sample(sample)
            sample.fx.mul_(sample.jac.unsqueeze_(1))
            integ_values += sample.fx / epoch
=======
        for _ in range(nblock):
            for _ in range(nsteps_perblock):
                self.sample(sample)
                sample.fx.mul_(sample.jac.unsqueeze_(1))
                integ_values += sample.fx / nsteps_perblock
            self.statistics(integ_values, nsteps_perblock * self.nbatch, results)
            integ_values.zero_()
>>>>>>> c11e20c9

        if self.rank == 0:
            if self.f_dim == 1:
                return results[0]
            else:
                return results


def random_walk(dim, bounds, device, dtype, u, **kwargs):
    rangebounds = bounds[:, 1] - bounds[:, 0]
    step_size = kwargs.get("step_size", 0.2)
    step_sizes = rangebounds * step_size
    step = torch.empty(dim, device=device, dtype=dtype).uniform_(-1, 1) * step_sizes
    new_u = (u + step - bounds[:, 0]) % rangebounds + bounds[:, 0]
    return new_u


def uniform(dim, bounds, device, dtype, u, **kwargs):
    rangebounds = bounds[:, 1] - bounds[:, 0]
    return torch.rand_like(u) * rangebounds + bounds[:, 0]


def gaussian(dim, bounds, device, dtype, u, **kwargs):
    mean = kwargs.get("mean", torch.zeros_like(u))
    std = kwargs.get("std", torch.ones_like(u))
    return torch.normal(mean, std)


class MarkovChainMonteCarlo(Integrator):
    def __init__(
        self,
        f: Callable,
        f_dim: int = 1,
        maps=None,
        bounds=None,
        q0=None,
        proposal_dist=None,
        nbatch: int = None,
        nburnin: int = 500,
        device=None,
        dtype=torch.float64,
    ):
<<<<<<< HEAD
        super().__init__(f, f_dim, maps, bounds, q0, neval, nbatch, device, dtype)
        self.nburnin = nburnin

=======
        super().__init__(f, f_dim, maps, bounds, q0, nbatch, device, dtype)
        self.nburnin = nburnin
>>>>>>> c11e20c9
        if not proposal_dist:
            self.proposal_dist = uniform
        else:
            if not isinstance(proposal_dist, Callable):
                raise TypeError("proposal_dist must be a callable function.")
            self.proposal_dist = proposal_dist
        # If no transformation maps are provided, use a linear map as default
        if maps is None:
            self.maps = Linear([(0, 1)] * self.dim, device=self.device)
        self._rangebounds = self.bounds[:, 1] - self.bounds[:, 0]

<<<<<<< HEAD
    def sample(self, sample, nsteps=1, mix_rate=0.5, **kwargs):
        for _ in range(nsteps):
            proposed_y = self.proposal_dist(
                self.dim, self.bounds, self.device, self.dtype, sample.u, **kwargs
            )
            proposed_x, new_jac = self.maps.forward(proposed_y)
            new_jac.exp_()

            new_weight = (
                mix_rate / new_jac
                + (1 - mix_rate) * self.f(proposed_x, sample.fx).abs()
            )
            new_weight.masked_fill_(new_weight < EPSILON, EPSILON)
            acceptance_probs = new_weight / sample.weight * new_jac / sample.jac
=======
    def sample(self, sample, niter=10, mix_rate=0, **kwargs):
        for _ in range(niter):
            self.metropolis_hastings(sample, mix_rate, **kwargs)

    def metropolis_hastings(self, sample, mix_rate, **kwargs):
        proposed_y = self.proposal_dist(
            self.dim, self.bounds, self.device, self.dtype, sample.u, **kwargs
        )
        proposed_x, new_jac = self.maps.forward(proposed_y)
        new_jac.exp_()

        new_weight = (
            mix_rate / new_jac + (1 - mix_rate) * self.f(proposed_x, sample.fx).abs_()
        )
        new_weight.masked_fill_(new_weight < EPSILON, EPSILON)

        acceptance_probs = new_weight / sample.weight * new_jac / sample.jac

        accept = (
            torch.rand(self.nbatch, dtype=torch.float64, device=self.device)
            <= acceptance_probs
        )
>>>>>>> c11e20c9

            accept = (
                torch.rand(self.nbatch, dtype=torch.float64, device=self.device)
                <= acceptance_probs
            )

<<<<<<< HEAD
            accept_expanded = accept.unsqueeze(1)
            sample.u.mul_(~accept_expanded).add_(proposed_y * accept_expanded)
            sample.x.mul_(~accept_expanded).add_(proposed_x * accept_expanded)
            sample.weight.mul_(~accept).add_(new_weight * accept)
            sample.jac.mul_(~accept).add_(new_jac * accept)

=======
>>>>>>> c11e20c9
    def __call__(
        self,
        neval,
        mix_rate=0.5,
        nblock=32,
        meas_freq: int = 1,
        **kwargs,
    ):
<<<<<<< HEAD
        if multigpu:
            rank = dist.get_rank()
            world_size = dist.get_world_size()
        else:
            rank = 0
            world_size = 1

        # self.fx = torch.empty(
        #     (self.nbatch, self.f_dim), dtype=self.dtype, device=self.device
        # )
        sample = Configuration(
            self.nbatch, self.dim, self.f_dim, self.device, self.dtype
        )
        epoch = self.neval // self.nbatch
=======
        neval = neval // self.world_size
        neval = -(-neval // self.nbatch) * self.nbatch
        epoch = neval // self.nbatch
        nsteps_perblock = epoch // nblock
        n_meas_perblock = nsteps_perblock // meas_freq
        assert (
            n_meas_perblock > 0
        ), f"neval ({neval}) should be larger than nbatch * nblock * meas_freq ({self.nbatch} * {nblock} * {meas_freq})"
        print(
            f"epoch = {epoch}, nblock = {nblock}, nsteps_perblock = {nsteps_perblock}, meas_freq = {meas_freq}"
        )

        sample = Configuration(
            self.nbatch, self.dim, self.f_dim, self.device, self.dtype
        )
>>>>>>> c11e20c9
        sample.u, sample.jac = self.q0.sample(self.nbatch)
        sample.x, detJ = self.maps.forward(sample.u)
        sample.jac += detJ
        sample.jac.exp_()
        sample.weight = (
            mix_rate / sample.jac + (1 - mix_rate) * self.f(sample.x, sample.fx).abs_()
        )
        sample.weight.masked_fill_(sample.weight < EPSILON, EPSILON)

        for _ in range(self.nburnin):
            self.sample(sample, mix_rate=mix_rate, **kwargs)

        values = torch.zeros(
            (self.nbatch, self.f_dim), dtype=self.dtype, device=self.device
        )
        refvalues = torch.zeros(self.nbatch, dtype=self.dtype, device=self.device)
        results_unnorm = np.array([RAvg() for _ in range(self.f_dim)])
<<<<<<< HEAD
        results_ref = RAvg()

        for _ in range(n_meas):
            for _ in range(meas_freq):
                self.sample(sample, mix_rate=mix_rate, **kwargs)
            self.f(sample.x, sample.fx)

            sample.fx.div_(sample.weight.unsqueeze(1))
            values += sample.fx / n_meas
            refvalues += 1 / (sample.jac * sample.weight) / n_meas

        results = self.statistics(
            values, refvalues, results_unnorm, results_ref, rank, world_size
        )
        if rank == 0:
            return results

    def statistics(
        self,
        values,
        refvalues,
        results_unnorm,
        results_ref,
        rank=0,
        world_size=1,
    ):
        f_dim = values.shape[1]
        _mean_ref = refvalues.mean()
        _var_ref = refvalues.var() / self.nbatch
        _mean = values.mean(dim=0)
        _var = values.var(dim=0) / self.nbatch

        if world_size > 1:
            # Gather mean and variance statistics to rank 0
            if rank == 0:
                gathered_means = [torch.zeros_like(_mean) for _ in range(world_size)]
                gathered_vars = [torch.zeros_like(_var) for _ in range(world_size)]
                gathered_means_ref = [
                    torch.zeros_like(_mean_ref) for _ in range(world_size)
                ]
                gathered_vars_ref = [
                    torch.zeros_like(_var_ref) for _ in range(world_size)
                ]
            dist.gather(_mean, gathered_means if rank == 0 else None, dst=0)
            dist.gather(_var, gathered_vars if rank == 0 else None, dst=0)
            dist.gather(_mean_ref, gathered_means_ref if rank == 0 else None, dst=0)
            dist.gather(_var_ref, gathered_vars_ref if rank == 0 else None, dst=0)

            if rank == 0:
                for ngpu in range(world_size):
                    for i in range(f_dim):
                        results_unnorm[i].update(
                            gathered_means[ngpu][i].item(),
                            gathered_vars[ngpu][i].item(),
                            self.neval,
                        )
                    results_ref.update(
                        gathered_means_ref[ngpu].item(),
                        gathered_vars_ref[ngpu].item(),
                        self.neval,
                    )
        else:
            for i in range(f_dim):
                results_unnorm[i].update(_mean[i].item(), _var[i].item(), self.neval)
            results_ref.update(_mean_ref.item(), _var_ref.item(), self.neval)

        if rank == 0:
            if f_dim == 1:
                res = results_unnorm[0] / results_ref * self._rangebounds.prod()
                result = RAvg(itn_results=[res], sum_neval=self.neval)
                return result
=======
        results_ref = np.array([RAvg()])

        for _ in range(nblock):
            for _ in range(n_meas_perblock):
                for _ in range(meas_freq):
                    self.metropolis_hastings(sample, mix_rate, **kwargs)
                self.f(sample.x, sample.fx)

                sample.fx.div_(sample.weight.unsqueeze(1))
                values += sample.fx / n_meas_perblock
                refvalues += 1 / (sample.jac * sample.weight) / n_meas_perblock
            self.statistics(values, nsteps_perblock * self.nbatch, results_unnorm)
            self.statistics(
                refvalues.unsqueeze(1), nsteps_perblock * self.nbatch, results_ref
            )
            values.zero_()
            refvalues.zero_()
        if self.rank == 0:
            if self.f_dim == 1:
                return results_unnorm[0] / results_ref[0] * self._rangebounds.prod()
>>>>>>> c11e20c9
            else:
                return results_unnorm / results_ref * self._rangebounds.prod().item()<|MERGE_RESOLUTION|>--- conflicted
+++ resolved
@@ -90,8 +90,13 @@
         self.f_dim = f_dim
 
         try:
-            self.rank = dist.get_rank()
-            self.world_size = dist.get_world_size()
+            if dist.is_initialized():
+                self.rank = dist.get_rank()
+                self.world_size = dist.get_world_size()
+            else:
+                # Fallback defaults when distributed is not initialized
+                self.rank = 0
+                self.world_size = 1
         except ValueError as e:
             self.rank = 0
             self.world_size = 1
@@ -99,15 +104,15 @@
     def __call__(self, **kwargs):
         raise NotImplementedError("Subclasses must implement this method")
 
-    def sample(self, sample, **kwargs):
-        sample.u, sample.jac = self.q0.sample(sample.nsample)
+    def sample(self, config, **kwargs):
+        config.u, config.jac = self.q0.sample(config.nsample)
         if not self.maps:
-            sample.x[:] = sample.u
+            config.x[:] = config.u
         else:
-            sample.x[:], log_detj = self.maps.forward(sample.u)
-            sample.jac += log_detj
-        self.f(sample.x, sample.fx)
-        sample.jac.exp_()
+            config.x[:], log_detj = self.maps.forward(config.u)
+            config.jac += log_detj
+        self.f(config.x, config.fx)
+        config.jac.exp_()
 
     def statistics(self, values, neval, results=None):
         dim = values.shape[1]
@@ -151,19 +156,6 @@
         device=None,
         dtype=torch.float64,
     ):
-<<<<<<< HEAD
-        super().__init__(f, f_dim, maps, bounds, q0, neval, nbatch, device, dtype)
-        self.f = f
-        self.f_dim = f_dim
-
-    def __call__(self, multigpu=False, **kwargs):
-        if multigpu:
-            rank = dist.get_rank()
-            world_size = dist.get_world_size()
-        else:
-            rank = 0
-            world_size = 1
-=======
         super().__init__(f, f_dim, maps, bounds, q0, nbatch, device, dtype)
 
     def __call__(self, neval, nblock=32, **kwargs):
@@ -178,8 +170,7 @@
             nsteps_perblock > 0
         ), f"neval ({neval}) should be larger than nbatch * nblock ({self.nbatch} * {nblock})"
 
->>>>>>> c11e20c9
-        sample = Configuration(
+        config = Configuration(
             self.nbatch, self.dim, self.f_dim, self.device, self.dtype
         )
         # self.sample(sample)
@@ -190,20 +181,13 @@
         )
         results = np.array([RAvg() for _ in range(self.f_dim)])
 
-<<<<<<< HEAD
-        for _ in range(epoch):
-            self.sample(sample)
-            sample.fx.mul_(sample.jac.unsqueeze_(1))
-            integ_values += sample.fx / epoch
-=======
         for _ in range(nblock):
             for _ in range(nsteps_perblock):
-                self.sample(sample)
-                sample.fx.mul_(sample.jac.unsqueeze_(1))
-                integ_values += sample.fx / nsteps_perblock
+                self.sample(config)
+                config.fx.mul_(config.jac.unsqueeze_(1))
+                integ_values += config.fx / nsteps_perblock
             self.statistics(integ_values, nsteps_perblock * self.nbatch, results)
             integ_values.zero_()
->>>>>>> c11e20c9
 
         if self.rank == 0:
             if self.f_dim == 1:
@@ -246,14 +230,8 @@
         device=None,
         dtype=torch.float64,
     ):
-<<<<<<< HEAD
-        super().__init__(f, f_dim, maps, bounds, q0, neval, nbatch, device, dtype)
-        self.nburnin = nburnin
-
-=======
         super().__init__(f, f_dim, maps, bounds, q0, nbatch, device, dtype)
         self.nburnin = nburnin
->>>>>>> c11e20c9
         if not proposal_dist:
             self.proposal_dist = uniform
         else:
@@ -265,60 +243,32 @@
             self.maps = Linear([(0, 1)] * self.dim, device=self.device)
         self._rangebounds = self.bounds[:, 1] - self.bounds[:, 0]
 
-<<<<<<< HEAD
-    def sample(self, sample, nsteps=1, mix_rate=0.5, **kwargs):
+    def sample(self, config, nsteps=1, mix_rate=0.5, **kwargs):
         for _ in range(nsteps):
             proposed_y = self.proposal_dist(
-                self.dim, self.bounds, self.device, self.dtype, sample.u, **kwargs
+                self.dim, self.bounds, self.device, self.dtype, config.u, **kwargs
             )
             proposed_x, new_jac = self.maps.forward(proposed_y)
             new_jac.exp_()
 
             new_weight = (
                 mix_rate / new_jac
-                + (1 - mix_rate) * self.f(proposed_x, sample.fx).abs()
+                + (1 - mix_rate) * self.f(proposed_x, config.fx).abs()
             )
             new_weight.masked_fill_(new_weight < EPSILON, EPSILON)
-            acceptance_probs = new_weight / sample.weight * new_jac / sample.jac
-=======
-    def sample(self, sample, niter=10, mix_rate=0, **kwargs):
-        for _ in range(niter):
-            self.metropolis_hastings(sample, mix_rate, **kwargs)
-
-    def metropolis_hastings(self, sample, mix_rate, **kwargs):
-        proposed_y = self.proposal_dist(
-            self.dim, self.bounds, self.device, self.dtype, sample.u, **kwargs
-        )
-        proposed_x, new_jac = self.maps.forward(proposed_y)
-        new_jac.exp_()
-
-        new_weight = (
-            mix_rate / new_jac + (1 - mix_rate) * self.f(proposed_x, sample.fx).abs_()
-        )
-        new_weight.masked_fill_(new_weight < EPSILON, EPSILON)
-
-        acceptance_probs = new_weight / sample.weight * new_jac / sample.jac
-
-        accept = (
-            torch.rand(self.nbatch, dtype=torch.float64, device=self.device)
-            <= acceptance_probs
-        )
->>>>>>> c11e20c9
+            acceptance_probs = new_weight / config.weight * new_jac / config.jac
 
             accept = (
                 torch.rand(self.nbatch, dtype=torch.float64, device=self.device)
                 <= acceptance_probs
             )
 
-<<<<<<< HEAD
             accept_expanded = accept.unsqueeze(1)
-            sample.u.mul_(~accept_expanded).add_(proposed_y * accept_expanded)
-            sample.x.mul_(~accept_expanded).add_(proposed_x * accept_expanded)
-            sample.weight.mul_(~accept).add_(new_weight * accept)
-            sample.jac.mul_(~accept).add_(new_jac * accept)
-
-=======
->>>>>>> c11e20c9
+            config.u.mul_(~accept_expanded).add_(proposed_y * accept_expanded)
+            config.x.mul_(~accept_expanded).add_(proposed_x * accept_expanded)
+            config.weight.mul_(~accept).add_(new_weight * accept)
+            config.jac.mul_(~accept).add_(new_jac * accept)
+
     def __call__(
         self,
         neval,
@@ -327,22 +277,6 @@
         meas_freq: int = 1,
         **kwargs,
     ):
-<<<<<<< HEAD
-        if multigpu:
-            rank = dist.get_rank()
-            world_size = dist.get_world_size()
-        else:
-            rank = 0
-            world_size = 1
-
-        # self.fx = torch.empty(
-        #     (self.nbatch, self.f_dim), dtype=self.dtype, device=self.device
-        # )
-        sample = Configuration(
-            self.nbatch, self.dim, self.f_dim, self.device, self.dtype
-        )
-        epoch = self.neval // self.nbatch
-=======
         neval = neval // self.world_size
         neval = -(-neval // self.nbatch) * self.nbatch
         epoch = neval // self.nbatch
@@ -355,111 +289,36 @@
             f"epoch = {epoch}, nblock = {nblock}, nsteps_perblock = {nsteps_perblock}, meas_freq = {meas_freq}"
         )
 
-        sample = Configuration(
+        config = Configuration(
             self.nbatch, self.dim, self.f_dim, self.device, self.dtype
         )
->>>>>>> c11e20c9
-        sample.u, sample.jac = self.q0.sample(self.nbatch)
-        sample.x, detJ = self.maps.forward(sample.u)
-        sample.jac += detJ
-        sample.jac.exp_()
-        sample.weight = (
-            mix_rate / sample.jac + (1 - mix_rate) * self.f(sample.x, sample.fx).abs_()
-        )
-        sample.weight.masked_fill_(sample.weight < EPSILON, EPSILON)
+        config.u, config.jac = self.q0.sample(self.nbatch)
+        config.x, detJ = self.maps.forward(config.u)
+        config.jac += detJ
+        config.jac.exp_()
+        config.weight = (
+            mix_rate / config.jac + (1 - mix_rate) * self.f(config.x, config.fx).abs_()
+        )
+        config.weight.masked_fill_(config.weight < EPSILON, EPSILON)
 
         for _ in range(self.nburnin):
-            self.sample(sample, mix_rate=mix_rate, **kwargs)
+            self.sample(config, mix_rate=mix_rate, **kwargs)
 
         values = torch.zeros(
             (self.nbatch, self.f_dim), dtype=self.dtype, device=self.device
         )
         refvalues = torch.zeros(self.nbatch, dtype=self.dtype, device=self.device)
         results_unnorm = np.array([RAvg() for _ in range(self.f_dim)])
-<<<<<<< HEAD
-        results_ref = RAvg()
-
-        for _ in range(n_meas):
-            for _ in range(meas_freq):
-                self.sample(sample, mix_rate=mix_rate, **kwargs)
-            self.f(sample.x, sample.fx)
-
-            sample.fx.div_(sample.weight.unsqueeze(1))
-            values += sample.fx / n_meas
-            refvalues += 1 / (sample.jac * sample.weight) / n_meas
-
-        results = self.statistics(
-            values, refvalues, results_unnorm, results_ref, rank, world_size
-        )
-        if rank == 0:
-            return results
-
-    def statistics(
-        self,
-        values,
-        refvalues,
-        results_unnorm,
-        results_ref,
-        rank=0,
-        world_size=1,
-    ):
-        f_dim = values.shape[1]
-        _mean_ref = refvalues.mean()
-        _var_ref = refvalues.var() / self.nbatch
-        _mean = values.mean(dim=0)
-        _var = values.var(dim=0) / self.nbatch
-
-        if world_size > 1:
-            # Gather mean and variance statistics to rank 0
-            if rank == 0:
-                gathered_means = [torch.zeros_like(_mean) for _ in range(world_size)]
-                gathered_vars = [torch.zeros_like(_var) for _ in range(world_size)]
-                gathered_means_ref = [
-                    torch.zeros_like(_mean_ref) for _ in range(world_size)
-                ]
-                gathered_vars_ref = [
-                    torch.zeros_like(_var_ref) for _ in range(world_size)
-                ]
-            dist.gather(_mean, gathered_means if rank == 0 else None, dst=0)
-            dist.gather(_var, gathered_vars if rank == 0 else None, dst=0)
-            dist.gather(_mean_ref, gathered_means_ref if rank == 0 else None, dst=0)
-            dist.gather(_var_ref, gathered_vars_ref if rank == 0 else None, dst=0)
-
-            if rank == 0:
-                for ngpu in range(world_size):
-                    for i in range(f_dim):
-                        results_unnorm[i].update(
-                            gathered_means[ngpu][i].item(),
-                            gathered_vars[ngpu][i].item(),
-                            self.neval,
-                        )
-                    results_ref.update(
-                        gathered_means_ref[ngpu].item(),
-                        gathered_vars_ref[ngpu].item(),
-                        self.neval,
-                    )
-        else:
-            for i in range(f_dim):
-                results_unnorm[i].update(_mean[i].item(), _var[i].item(), self.neval)
-            results_ref.update(_mean_ref.item(), _var_ref.item(), self.neval)
-
-        if rank == 0:
-            if f_dim == 1:
-                res = results_unnorm[0] / results_ref * self._rangebounds.prod()
-                result = RAvg(itn_results=[res], sum_neval=self.neval)
-                return result
-=======
         results_ref = np.array([RAvg()])
 
         for _ in range(nblock):
             for _ in range(n_meas_perblock):
-                for _ in range(meas_freq):
-                    self.metropolis_hastings(sample, mix_rate, **kwargs)
-                self.f(sample.x, sample.fx)
-
-                sample.fx.div_(sample.weight.unsqueeze(1))
-                values += sample.fx / n_meas_perblock
-                refvalues += 1 / (sample.jac * sample.weight) / n_meas_perblock
+                self.sample(config, meas_freq, mix_rate, **kwargs)
+                self.f(config.x, config.fx)
+
+                config.fx.div_(config.weight.unsqueeze(1))
+                values += config.fx / n_meas_perblock
+                refvalues += 1 / (config.jac * config.weight) / n_meas_perblock
             self.statistics(values, nsteps_perblock * self.nbatch, results_unnorm)
             self.statistics(
                 refvalues.unsqueeze(1), nsteps_perblock * self.nbatch, results_ref
@@ -469,6 +328,5 @@
         if self.rank == 0:
             if self.f_dim == 1:
                 return results_unnorm[0] / results_ref[0] * self._rangebounds.prod()
->>>>>>> c11e20c9
             else:
                 return results_unnorm / results_ref * self._rangebounds.prod().item()