<<<<<<< HEAD
# Example 2: Sharp Peak Integrand in Higher Dimensions
#
# This example demonstrates the effectiveness of different Monte Carlo integration methods
# for a challenging integrand with a sharp peak in a higher-dimensional space (4D).
# The integrand has a Gaussian peak centered at (0.5, 0.5, 0.5, 0.5) with a width of
# sqrt(1/200), making it challenging for uniform sampling methods.
#
# The example compares:
# - Plain Monte Carlo integration
# - Markov Chain Monte Carlo (MCMC)
# - VEGAS algorithm (adaptive importance sampling)
# - VEGAS with MCMC
#
# The integrand contains three components (f_dim=3) to demonstrate multi-dimensional outputs.

=======
>>>>>>> 44519c99
import torch
import torch.distributed as dist
import torch.multiprocessing as mp
import os
import sys
import traceback
from MCintegration import MonteCarlo, MarkovChainMonteCarlo, Vegas
os.environ["NCCL_DEBUG"] = "OFF"
os.environ["TORCH_DISTRIBUTED_DEBUG"] = "OFF"
os.environ["GLOG_minloglevel"] = "2"
os.environ["MASTER_ADDR"] = os.getenv("MASTER_ADDR", "localhost")
os.environ["MASTER_PORT"] = os.getenv("MASTER_PORT", "12355")

backend = "nccl"

def init_process(rank, world_size, fn, backend=backend):
    try:
        dist.init_process_group(backend, rank=rank, world_size=world_size)
        fn(rank, world_size)
    except Exception as e:
        traceback.print_exc()
        if dist.is_initialized():
            dist.destroy_process_group()
        raise e

def run_mcmc(rank, world_size):
    try:
        if rank != 0:
            sys.stderr = open(os.devnull, "w")
            sys.stdout = open(os.devnull, "w")
        torch.manual_seed(42 + rank)

        def sharp_integrands(x, f):
            f[:, 0] = torch.sum((x - 0.5) ** 2, dim=-1)
            f[:, 0] *= -200
            f[:, 0].exp_()
            f[:, 1] = f[:, 0] * x[:, 0]
            f[:, 2] = f[:, 0] * x[:, 0] ** 2
            return f.mean(dim=-1)


        dim = 4
        bounds = [(0, 1)] * dim
        n_eval = 6400000
        batch_size = 40000
        n_therm = 20

        device = torch.device(f"cuda:{rank}")

        print(f"Process {rank} using device: {device}")

        vegas_map = Vegas(dim, device=device, ninc=1000)

        # Plain MC and MCMC
        mc_integrator = MonteCarlo(
            f=sharp_integrands, f_dim=3, bounds=bounds, batch_size=batch_size,device=device
        )
        mcmc_integrator = MarkovChainMonteCarlo(
            f=sharp_integrands, f_dim=3, bounds=bounds, batch_size=batch_size, nburnin=n_therm,device=device
        )

        print("Sharp Peak Integration Results:")
        print("Plain MC:", mc_integrator(n_eval))
        print("MCMC:", mcmc_integrator(n_eval, mix_rate=0.5))

        # Train VEGAS map
        vegas_map.adaptive_training(batch_size, sharp_integrands, f_dim=3, epoch=10, alpha=2.0)
        vegas_integrator = MonteCarlo(
            bounds, f=sharp_integrands, f_dim=3, maps=vegas_map, batch_size=batch_size,device=device
        )
        vegasmcmc_integrator = MarkovChainMonteCarlo(
            bounds,
            f=sharp_integrands,
            f_dim=3,
            maps=vegas_map,
            batch_size=batch_size,
            nburnin=n_therm,
            device=device
        )

        print("VEGAS:", vegas_integrator(n_eval))
        print("VEGAS-MCMC:", vegasmcmc_integrator(n_eval, mix_rate=0.5))


    except Exception as e:
        print(f"Error in run_mcmc for rank {rank}: {e}")
        traceback.print_exc()
        raise e
    finally:
        if dist.is_initialized():
            dist.destroy_process_group()


def test_mcmc(world_size):
    world_size = min(world_size, mp.cpu_count())
    try:
        mp.spawn(
            init_process,
            args=(world_size, run_mcmc),
            nprocs=world_size,
            join=True,
            daemon=False,
        )
    except Exception as e:
        print(f"Error in test_mcmc: {e}")

if __name__ == "__main__":
    mp.set_start_method("spawn", force=True)
    test_mcmc(4)<|MERGE_RESOLUTION|>--- conflicted
+++ resolved
@@ -1,4 +1,3 @@
-<<<<<<< HEAD
 # Example 2: Sharp Peak Integrand in Higher Dimensions
 #
 # This example demonstrates the effectiveness of different Monte Carlo integration methods
@@ -14,8 +13,6 @@
 #
 # The integrand contains three components (f_dim=3) to demonstrate multi-dimensional outputs.
 
-=======
->>>>>>> 44519c99
 import torch
 import torch.distributed as dist
 import torch.multiprocessing as mp
@@ -23,6 +20,7 @@
 import sys
 import traceback
 from MCintegration import MonteCarlo, MarkovChainMonteCarlo, Vegas
+
 os.environ["NCCL_DEBUG"] = "OFF"
 os.environ["TORCH_DISTRIBUTED_DEBUG"] = "OFF"
 os.environ["GLOG_minloglevel"] = "2"
@@ -30,6 +28,7 @@
 os.environ["MASTER_PORT"] = os.getenv("MASTER_PORT", "12355")
 
 backend = "nccl"
+
 
 def init_process(rank, world_size, fn, backend=backend):
     try:
@@ -40,6 +39,7 @@
         if dist.is_initialized():
             dist.destroy_process_group()
         raise e
+
 
 def run_mcmc(rank, world_size):
     try:
@@ -56,7 +56,6 @@
             f[:, 2] = f[:, 0] * x[:, 0] ** 2
             return f.mean(dim=-1)
 
-
         dim = 4
         bounds = [(0, 1)] * dim
         n_eval = 6400000
@@ -71,10 +70,19 @@
 
         # Plain MC and MCMC
         mc_integrator = MonteCarlo(
-            f=sharp_integrands, f_dim=3, bounds=bounds, batch_size=batch_size,device=device
+            f=sharp_integrands,
+            f_dim=3,
+            bounds=bounds,
+            batch_size=batch_size,
+            device=device,
         )
         mcmc_integrator = MarkovChainMonteCarlo(
-            f=sharp_integrands, f_dim=3, bounds=bounds, batch_size=batch_size, nburnin=n_therm,device=device
+            f=sharp_integrands,
+            f_dim=3,
+            bounds=bounds,
+            batch_size=batch_size,
+            nburnin=n_therm,
+            device=device,
         )
 
         print("Sharp Peak Integration Results:")
@@ -82,9 +90,16 @@
         print("MCMC:", mcmc_integrator(n_eval, mix_rate=0.5))
 
         # Train VEGAS map
-        vegas_map.adaptive_training(batch_size, sharp_integrands, f_dim=3, epoch=10, alpha=2.0)
+        vegas_map.adaptive_training(
+            batch_size, sharp_integrands, f_dim=3, epoch=10, alpha=2.0
+        )
         vegas_integrator = MonteCarlo(
-            bounds, f=sharp_integrands, f_dim=3, maps=vegas_map, batch_size=batch_size,device=device
+            bounds,
+            f=sharp_integrands,
+            f_dim=3,
+            maps=vegas_map,
+            batch_size=batch_size,
+            device=device,
         )
         vegasmcmc_integrator = MarkovChainMonteCarlo(
             bounds,
@@ -93,12 +108,11 @@
             maps=vegas_map,
             batch_size=batch_size,
             nburnin=n_therm,
-            device=device
+            device=device,
         )
 
         print("VEGAS:", vegas_integrator(n_eval))
         print("VEGAS-MCMC:", vegasmcmc_integrator(n_eval, mix_rate=0.5))
-
 
     except Exception as e:
         print(f"Error in run_mcmc for rank {rank}: {e}")
@@ -122,6 +136,7 @@
     except Exception as e:
         print(f"Error in test_mcmc: {e}")
 
+
 if __name__ == "__main__":
     mp.set_start_method("spawn", force=True)
     test_mcmc(4)