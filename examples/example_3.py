--- conflicted
+++ resolved
@@ -10,7 +10,6 @@
 os.environ["GLOG_minloglevel"] = "2"
 os.environ["MASTER_ADDR"] = os.getenv("MASTER_ADDR", "localhost")
 os.environ["MASTER_PORT"] = os.getenv("MASTER_PORT", "12355")
-<<<<<<< HEAD
 
 backend = "nccl"
 
@@ -101,98 +100,6 @@
     except Exception as e:
         print(f"Error in test_mcmc: {e}")
 
-=======
-
-backend = "nccl"
-
-def init_process(rank, world_size, fn, backend=backend):
-    try:
-        dist.init_process_group(backend, rank=rank, world_size=world_size)
-        fn(rank, world_size)
-    except Exception as e:
-        traceback.print_exc()
-        if dist.is_initialized():
-            dist.destroy_process_group()
-        raise e
-
-def run_mcmc(rank, world_size):
-    try:
-        if rank != 0:
-            sys.stderr = open(os.devnull, "w")
-            sys.stdout = open(os.devnull, "w")
-        torch.manual_seed(42 + rank)
-
-        def func(x, f):
-            f[:, 0] = torch.log(x[:, 0]) / torch.sqrt(x[:, 0])
-            return f[:, 0]
-
-        dim = 1
-        bounds = [[0, 1]] * dim
-        n_eval = 6400000
-        batch_size = 40000
-        alpha = 2.0
-        ninc = 1000
-        n_therm = 20
-
-        device = torch.device(f"cuda:{rank}")
-
-        print(f"Process {rank} using device: {device}")
-
-        vegas_map = Vegas(dim, device=device, ninc=ninc)
-
-        # Train VEGAS map
-        print("Training VEGAS map for log(x)/sqrt(x)... \n")
-        vegas_map.adaptive_training(batch_size, func, epoch=10, alpha=alpha)
-
-        print("Integration Results for log(x)/sqrt(x):")
-
-
-        # Plain MC Integration
-        mc_integrator = MonteCarlo(bounds, func, batch_size=batch_size,device=device)
-        print("Plain MC Integral Result:", mc_integrator(n_eval))
-
-        # MCMC Integration
-        mcmc_integrator = MarkovChainMonteCarlo(
-            bounds, func, batch_size=batch_size, nburnin=n_therm,device=device
-        )
-        print("MCMC Integral Result:", mcmc_integrator(n_eval, mix_rate=0.5))
-
-        # Perform VEGAS integration
-        vegas_integrator = MonteCarlo(bounds, func, maps=vegas_map, batch_size=batch_size,device=device)
-        res = vegas_integrator(n_eval)
-
-        print("VEGAS Integral Result:", res)
-
-        # VEGAS-MCMC Integration
-        vegasmcmc_integrator = MarkovChainMonteCarlo(
-            bounds, func, maps=vegas_map, batch_size=batch_size, nburnin=n_therm,device=device
-        )
-        res_vegasmcmc = vegasmcmc_integrator(n_eval, mix_rate=0.5)
-        print("VEGAS-MCMC Integral Result:", res_vegasmcmc)
-
-    except Exception as e:
-        print(f"Error in run_mcmc for rank {rank}: {e}")
-        traceback.print_exc()
-        raise e
-    finally:
-        if dist.is_initialized():
-            dist.destroy_process_group()
-
-
-def test_mcmc(world_size):
-    world_size = min(world_size, mp.cpu_count())
-    try:
-        mp.spawn(
-            init_process,
-            args=(world_size, run_mcmc),
-            nprocs=world_size,
-            join=True,
-            daemon=False,
-        )
-    except Exception as e:
-        print(f"Error in test_mcmc: {e}")
-
->>>>>>> 44519c99
 if __name__ == "__main__":
     mp.set_start_method("spawn", force=True)
     test_mcmc(4)