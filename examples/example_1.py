--- conflicted
+++ resolved
@@ -1,4 +1,3 @@
-<<<<<<< HEAD
 # Example 1: Unit Circle and Half-Sphere Integrands Comparison
 #
 # This example demonstrates how different Monte Carlo integration methods perform
@@ -14,8 +13,6 @@
 #
 # Both integrands are defined over the square [-1,1]×[-1,1]
 
-=======
->>>>>>> 44519c99
 import torch
 import torch.distributed as dist
 import torch.multiprocessing as mp
@@ -23,6 +20,7 @@
 import sys
 import traceback
 from MCintegration import MonteCarlo, MarkovChainMonteCarlo, Vegas
+
 os.environ["NCCL_DEBUG"] = "OFF"
 os.environ["TORCH_DISTRIBUTED_DEBUG"] = "OFF"
 os.environ["GLOG_minloglevel"] = "2"
@@ -30,6 +28,7 @@
 os.environ["MASTER_PORT"] = os.getenv("MASTER_PORT", "12355")
 
 backend = "nccl"
+
 
 def init_process(rank, world_size, fn, backend=backend):
     try:
@@ -41,6 +40,7 @@
             dist.destroy_process_group()
         raise e
 
+
 def run_mcmc(rank, world_size):
     try:
         if rank != 0:
@@ -51,7 +51,6 @@
         def unit_circle_integrand(x, f):
             f[:, 0] = (x[:, 0] ** 2 + x[:, 1] ** 2 < 1).double()
             return f[:, 0]
-
 
         def half_sphere_integrand(x, f):
             f[:, 0] = torch.clamp(1 - (x[:, 0] ** 2 + x[:, 1] ** 2), min=0) * 2
@@ -69,12 +68,14 @@
 
         # Monte Carlo and MCMC for Unit Circle
         mc_integrator = MonteCarlo(
-            f=unit_circle_integrand, bounds=bounds, batch_size=batch_size,
-            device=device
+            f=unit_circle_integrand, bounds=bounds, batch_size=batch_size, device=device
         )
         mcmc_integrator = MarkovChainMonteCarlo(
-            f=unit_circle_integrand, bounds=bounds, batch_size=batch_size, nburnin=n_therm,
-            device=device
+            f=unit_circle_integrand,
+            bounds=bounds,
+            batch_size=batch_size,
+            nburnin=n_therm,
+            device=device,
         )
 
         print("Unit Circle Integration Results:")
@@ -84,8 +85,11 @@
         # Train VEGAS map for Unit Circle
         vegas_map.adaptive_training(batch_size, unit_circle_integrand, alpha=0.5)
         vegas_integrator = MonteCarlo(
-            bounds, f=unit_circle_integrand, maps=vegas_map, batch_size=batch_size,
-            device=device
+            bounds,
+            f=unit_circle_integrand,
+            maps=vegas_map,
+            batch_size=batch_size,
+            device=device,
         )
         vegasmcmc_integrator = MarkovChainMonteCarlo(
             bounds,
@@ -93,7 +97,7 @@
             maps=vegas_map,
             batch_size=batch_size,
             nburnin=n_therm,
-            device=device
+            device=device,
         )
 
         print("VEGAS:", vegas_integrator(n_eval))
@@ -108,13 +112,14 @@
         print("MCMC:", mcmc_integrator(n_eval, mix_rate=0.5))
 
         vegas_map.make_uniform()
-        vegas_map.adaptive_training(batch_size, half_sphere_integrand, epoch=10, alpha=0.5)
+        vegas_map.adaptive_training(
+            batch_size, half_sphere_integrand, epoch=10, alpha=0.5
+        )
         vegas_integrator.f = half_sphere_integrand
         vegasmcmc_integrator.f = half_sphere_integrand
 
         print("VEGAS:", vegas_integrator(n_eval))
         print("VEGAS-MCMC:", vegasmcmc_integrator(n_eval, mix_rate=0.5))
-
 
     except Exception as e:
         print(f"Error in run_mcmc for rank {rank}: {e}")
@@ -138,6 +143,7 @@
     except Exception as e:
         print(f"Error in test_mcmc: {e}")
 
+
 if __name__ == "__main__":
     mp.set_start_method("spawn", force=True)
     test_mcmc(4)